use aligned_sdk::core::types::{Network, ProvingSystemId};

use clap::{Args, Parser, Subcommand, ValueEnum};
use env_logger::Env;
use log::error;
use log::info;
use std::fs::OpenOptions;
use std::io::Write;
use std::path::PathBuf;
<<<<<<< HEAD
use zkRust::risc0;
use zkRust::sp1;
use zkRust::submit_proof_to_aligned;
use zkRust::utils;
use anyhow::ensure;
=======
use zkRust::{risc0, sp1, submit_proof_to_aligned, utils, ProofArgs};
>>>>>>> 6e5809b1

#[derive(Parser)]
#[command(version, about, long_about = None)]
#[command(propagate_version = true)]
struct Cli {
    #[command(subcommand)]
    command: Commands,
}

#[derive(Subcommand)]
enum Commands {
    #[clap(about = "Generate a proof of execution of a program using SP1")]
    ProveSp1(ProofArgs),
    #[clap(about = "Generate a proof of execution of a program using RISC0")]
    ProveRisc0(ProofArgs),
}

<<<<<<< HEAD
#[derive(Args, Debug)]
struct ProofArgs {
    guest_path: String,
    #[clap(long)]
    submit_to_aligned: bool,
    #[clap(long, required_if_eq("submit_to_aligned", "true"))]
    keystore_path: Option<PathBuf>,
    #[clap(long, default_value("https://ethereum-holesky-rpc.publicnode.com"))]
    rpc_url: String,
    #[clap(long, value_enum, default_value_t = NetworkArg::Holesky)]
    network: NetworkArg,
    #[clap(long, default_value("100000000000000"))]
    max_fee: u128,
    #[clap(long)]
    precompiles: bool,
}

#[derive(Debug, Clone, Copy, ValueEnum)]
enum NetworkArg {
    Devnet,
    Holesky,
    HoleskyStage,
}

impl From<NetworkArg> for Network {
    fn from(env_arg: NetworkArg) -> Self {
        match env_arg {
            NetworkArg::Devnet => Network::Devnet,
            NetworkArg::Holesky => Network::Holesky,
            NetworkArg::HoleskyStage => Network::HoleskyStage,
        }
    }
}
impl std::fmt::Display for NetworkArg {
    fn fmt(&self, f: &mut std::fmt::Formatter<'_>) -> std::fmt::Result {
        match self {
            NetworkArg::Devnet => write!(f, "devnet"),
            NetworkArg::Holesky => write!(f, "holesky"),
            NetworkArg::HoleskyStage => write!(f, "holesky-stage"),
        }
    }
}

=======
>>>>>>> 6e5809b1
#[tokio::main]
async fn main() -> anyhow::Result<()> {
    env_logger::Builder::from_env(Env::default().default_filter_or("info")).init();
    let cli = Cli::parse();

    match &cli.command {
        Commands::ProveSp1(args) => {
            info!("Proving with SP1, program in: {}", args.guest_path);

            // Perform sanitation checks on directory
            if utils::validate_directory_structure(&args.guest_path) {
                utils::prepare_workspace(
                    &args.guest_path,
                    sp1::SP1_SRC_DIR,
                    sp1::SP1_GUEST_CARGO_TOML,
                    "./workspaces/sp1/script",
                    "./workspaces/sp1/script/Cargo.toml",
                    sp1::SP1_BASE_HOST_CARGO_TOML,
                    sp1::SP1_BASE_GUEST_CARGO_TOML,
                )?;

                let Ok(imports) = utils::get_imports(sp1::SP1_GUEST_MAIN) else {
                    error!("Failed to Extract Imports");
                    return Ok(());
                };
                let Ok(function_bodies) = utils::extract_function_bodies(
                    sp1::SP1_GUEST_MAIN,
                    vec![
                        "fn main()".to_string(),
                        "fn input()".to_string(),
                        "fn output()".to_string(),
                    ],
                ) else {
                    error!("Failed to Extract Function Bodies");
                    return Ok(());
                };
                /*
                    Adds header to the guest & replace I/O imports
                    risc0:

                        #![no_main]
                        sp1_zkvm::entrypoint!(main);
                */
                utils::prepare_guest(
                    &imports,
                    &function_bodies[0],
                    sp1::SP1_GUEST_PROGRAM_HEADER,
                    sp1::SP1_IO_READ,
                    sp1::SP1_IO_COMMIT,
                    sp1::SP1_GUEST_MAIN,
                )?;
                sp1::prepare_host(&function_bodies[1], &function_bodies[2], &imports)?;

                if args.precompiles {
                    let mut toml_file = OpenOptions::new()
                        .append(true) // Open the file in append mode
                        .open(sp1::SP1_GUEST_CARGO_TOML)?;

                    writeln!(toml_file, "{}", sp1::SP1_ACCELERATION_IMPORT)?;
                }

                if sp1::generate_sp1_proof()?.success() {
                    info!("SP1 proof and ELF generated");

                    utils::replace(sp1::SP1_GUEST_CARGO_TOML, sp1::SP1_ACCELERATION_IMPORT, "")?;

                    // Submit to aligned
                    if args.submit_to_aligned {
<<<<<<< HEAD
                        let result = submit_proof_to_aligned(
                            args.keystore_path.as_ref().unwrap(),
                            sp1::SP1_PROOF_PATH,
                            sp1::SP1_ELF_PATH,
                            None,
                            &args.rpc_url,
                            args.network.into(),
                            &args.max_fee,
=======
                        submit_proof_to_aligned(
                            sp1::SP1_PROOF_PATH,
                            sp1::SP1_ELF_PATH,
                            None,
                            args,
>>>>>>> 6e5809b1
                            ProvingSystemId::SP1,
                        )
                        .await;
                        ensure!(result.is_ok(), "Failed to submit to Aligned: {:?}", result.err());

                        info!("SP1 proof submitted and verified on Aligned");

                        info!("In the batch with merkle root: {:?}", result.unwrap().batch_merkle_root);
                    }

                    std::fs::copy(sp1::SP1_BASE_HOST_FILE, sp1::SP1_HOST_MAIN).map_err(|e| {
                        error!("Failed to clear SP1 Host File");
                        return e;
                    })?;

                    return Ok(());
                }
                info!("SP1 proof generation failed");
                // Clear host
                std::fs::copy(sp1::SP1_BASE_HOST_FILE, sp1::SP1_HOST_MAIN)?;
                return Ok(());
            } else {
                error!("zkRust Directory structure incorrect please consult the README",);
                return Ok(());
            }
        }

        Commands::ProveRisc0(args) => {
            info!("Proving with Risc0, program in: {}", args.guest_path);

            // Perform sanitation checks on directory
            if utils::validate_directory_structure(&args.guest_path) {
                utils::prepare_workspace(
                    &args.guest_path,
                    risc0::RISC0_SRC_DIR,
                    risc0::RISC0_GUEST_CARGO_TOML,
                    "./workspaces/risc0/host",
                    "./workspaces/risc0/host/Cargo.toml",
                    risc0::RISC0_BASE_HOST_CARGO_TOML,
                    risc0::RISC0_BASE_GUEST_CARGO_TOML,
                )?;

                let Ok(imports) = utils::get_imports(risc0::RISC0_GUEST_MAIN) else {
                    error!("Failed to Extract Imports");
                    return Ok(());
                };
                let Ok(function_bodies) = utils::extract_function_bodies(
                    risc0::RISC0_GUEST_MAIN,
                    vec![
                        "fn main()".to_string(),
                        "fn input()".to_string(),
                        "fn output()".to_string(),
                    ],
                ) else {
                    error!("Failed to Extract Function Bodies");
                    return Ok(());
                };

                /*
                    Adds header to the guest & replace I/O imports
                    risc0:

                        #![no_main]
                        risc0_zkvm::guest::entry!(main);
                */
                utils::prepare_guest(
                    &imports,
                    &function_bodies[0],
                    risc0::RISC0_GUEST_PROGRAM_HEADER,
                    risc0::RISC0_IO_READ,
                    risc0::RISC0_IO_COMMIT,
                    risc0::RISC0_GUEST_MAIN,
                )?;
                risc0::prepare_host(&function_bodies[1], &function_bodies[2], &imports)?;

                if args.precompiles {
                    let mut toml_file = OpenOptions::new()
                        .append(true)
                        .open(risc0::RISC0_GUEST_CARGO_TOML)?;

                    writeln!(toml_file, "{}", risc0::RISC0_ACCELERATION_IMPORT)?;
                }

                if risc0::generate_risc0_proof()?.success() {
                    info!("Risc0 proof and Image ID generated");

                    // Submit to aligned
                    if args.submit_to_aligned {
<<<<<<< HEAD
                        let result = submit_proof_to_aligned(
                            args.keystore_path.as_ref().unwrap(),
                            sp1::SP1_PROOF_PATH,
                            sp1::SP1_ELF_PATH,
                            None,
                            &args.rpc_url,
                            args.network.into(),
                            &args.max_fee,
                            ProvingSystemId::SP1,
=======
                        submit_proof_to_aligned(
                            risc0::PROOF_FILE_PATH,
                            risc0::IMAGE_ID_FILE_PATH,
                            Some(risc0::PUBLIC_INPUT_FILE_PATH),
                            &args.rpc_url,
                            ProvingSystemId::Risc0,
>>>>>>> 6e5809b1
                        )
                        .await;
                        ensure!(result.is_ok(), "Failed to submit to Aligned: {:?}", result.err());

                        info!("Risc0 proof submitted and verified on Aligned");
                        info!("In the batch with merkle root: {:?}", result.unwrap().batch_merkle_root);
                    }

                    // Clear Host file
                    std::fs::copy(risc0::RISC0_BASE_HOST_FILE, risc0::RISC0_HOST_MAIN).map_err(
                        |e| {
                            error!("Failed to Clear Risc0 Host File");
                            return e;
                        },
                    )?;

                    return Ok(());
                }
                info!("Risc0 proof generation failed");

                // Clear Host file
                std::fs::copy(risc0::RISC0_BASE_HOST_FILE, risc0::RISC0_HOST_MAIN)?;
                return Ok(());
            } else {
                error!("zkRust Directory structure incorrect please consult the README",);
                return Ok(());
            }
        }
    }
}<|MERGE_RESOLUTION|>--- conflicted
+++ resolved
@@ -7,15 +7,7 @@
 use std::fs::OpenOptions;
 use std::io::Write;
 use std::path::PathBuf;
-<<<<<<< HEAD
-use zkRust::risc0;
-use zkRust::sp1;
-use zkRust::submit_proof_to_aligned;
-use zkRust::utils;
-use anyhow::ensure;
-=======
 use zkRust::{risc0, sp1, submit_proof_to_aligned, utils, ProofArgs};
->>>>>>> 6e5809b1
 
 #[derive(Parser)]
 #[command(version, about, long_about = None)]
@@ -33,52 +25,6 @@
     ProveRisc0(ProofArgs),
 }
 
-<<<<<<< HEAD
-#[derive(Args, Debug)]
-struct ProofArgs {
-    guest_path: String,
-    #[clap(long)]
-    submit_to_aligned: bool,
-    #[clap(long, required_if_eq("submit_to_aligned", "true"))]
-    keystore_path: Option<PathBuf>,
-    #[clap(long, default_value("https://ethereum-holesky-rpc.publicnode.com"))]
-    rpc_url: String,
-    #[clap(long, value_enum, default_value_t = NetworkArg::Holesky)]
-    network: NetworkArg,
-    #[clap(long, default_value("100000000000000"))]
-    max_fee: u128,
-    #[clap(long)]
-    precompiles: bool,
-}
-
-#[derive(Debug, Clone, Copy, ValueEnum)]
-enum NetworkArg {
-    Devnet,
-    Holesky,
-    HoleskyStage,
-}
-
-impl From<NetworkArg> for Network {
-    fn from(env_arg: NetworkArg) -> Self {
-        match env_arg {
-            NetworkArg::Devnet => Network::Devnet,
-            NetworkArg::Holesky => Network::Holesky,
-            NetworkArg::HoleskyStage => Network::HoleskyStage,
-        }
-    }
-}
-impl std::fmt::Display for NetworkArg {
-    fn fmt(&self, f: &mut std::fmt::Formatter<'_>) -> std::fmt::Result {
-        match self {
-            NetworkArg::Devnet => write!(f, "devnet"),
-            NetworkArg::Holesky => write!(f, "holesky"),
-            NetworkArg::HoleskyStage => write!(f, "holesky-stage"),
-        }
-    }
-}
-
-=======
->>>>>>> 6e5809b1
 #[tokio::main]
 async fn main() -> anyhow::Result<()> {
     env_logger::Builder::from_env(Env::default().default_filter_or("info")).init();
@@ -147,30 +93,26 @@
 
                     // Submit to aligned
                     if args.submit_to_aligned {
-<<<<<<< HEAD
-                        let result = submit_proof_to_aligned(
-                            args.keystore_path.as_ref().unwrap(),
-                            sp1::SP1_PROOF_PATH,
-                            sp1::SP1_ELF_PATH,
-                            None,
-                            &args.rpc_url,
-                            args.network.into(),
-                            &args.max_fee,
-=======
                         submit_proof_to_aligned(
                             sp1::SP1_PROOF_PATH,
                             sp1::SP1_ELF_PATH,
                             None,
                             args,
->>>>>>> 6e5809b1
                             ProvingSystemId::SP1,
                         )
                         .await;
-                        ensure!(result.is_ok(), "Failed to submit to Aligned: {:?}", result.err());
+                        ensure!(
+                            result.is_ok(),
+                            "Failed to submit to Aligned: {:?}",
+                            result.err()
+                        );
 
                         info!("SP1 proof submitted and verified on Aligned");
 
-                        info!("In the batch with merkle root: {:?}", result.unwrap().batch_merkle_root);
+                        info!(
+                            "In the batch with merkle root: {:?}",
+                            result.unwrap().batch_merkle_root
+                        );
                     }
 
                     std::fs::copy(sp1::SP1_BASE_HOST_FILE, sp1::SP1_HOST_MAIN).map_err(|e| {
@@ -251,30 +193,25 @@
 
                     // Submit to aligned
                     if args.submit_to_aligned {
-<<<<<<< HEAD
-                        let result = submit_proof_to_aligned(
-                            args.keystore_path.as_ref().unwrap(),
-                            sp1::SP1_PROOF_PATH,
-                            sp1::SP1_ELF_PATH,
-                            None,
-                            &args.rpc_url,
-                            args.network.into(),
-                            &args.max_fee,
-                            ProvingSystemId::SP1,
-=======
                         submit_proof_to_aligned(
                             risc0::PROOF_FILE_PATH,
                             risc0::IMAGE_ID_FILE_PATH,
                             Some(risc0::PUBLIC_INPUT_FILE_PATH),
                             &args.rpc_url,
                             ProvingSystemId::Risc0,
->>>>>>> 6e5809b1
                         )
                         .await;
-                        ensure!(result.is_ok(), "Failed to submit to Aligned: {:?}", result.err());
+                        ensure!(
+                            result.is_ok(),
+                            "Failed to submit to Aligned: {:?}",
+                            result.err()
+                        );
 
                         info!("Risc0 proof submitted and verified on Aligned");
-                        info!("In the batch with merkle root: {:?}", result.unwrap().batch_merkle_root);
+                        info!(
+                            "In the batch with merkle root: {:?}",
+                            result.unwrap().batch_merkle_root
+                        );
                     }
 
                     // Clear Host file
